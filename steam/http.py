# -*- coding: utf-8 -*-

"""
The MIT License (MIT)

Copyright (c) 2020 James

Permission is hereby granted, free of charge, to any person obtaining a copy
of this software and associated documentation files (the "Software"), to deal
in the Software without restriction, including without limitation the rights
to use, copy, modify, merge, publish, distribute, sublicense, and/or sell
copies of the Software, and to permit persons to whom the Software is
furnished to do so, subject to the following conditions:

The above copyright notice and this permission notice shall be included in all
copies or substantial portions of the Software.

THE SOFTWARE IS PROVIDED "AS IS", WITHOUT WARRANTY OF ANY KIND, EXPRESS OR
IMPLIED, INCLUDING BUT NOT LIMITED TO THE WARRANTIES OF MERCHANTABILITY,
FITNESS FOR A PARTICULAR PURPOSE AND NONINFRINGEMENT. IN NO EVENT SHALL THE
AUTHORS OR COPYRIGHT HOLDERS BE LIABLE FOR ANY CLAIM, DAMAGES OR OTHER
LIABILITY, WHETHER IN AN ACTION OF CONTRACT, TORT OR OTHERWISE, ARISING FROM,
OUT OF OR IN CONNECTION WITH THE SOFTWARE OR THE USE OR OTHER DEALINGS IN THE
SOFTWARE.
"""

import asyncio
import json
import logging
import re
from base64 import b64encode
from sys import version_info
from time import time
from typing import TYPE_CHECKING, Union, Awaitable, Tuple, List, Optional

import aiohttp
from Cryptodome.Cipher import PKCS1_v1_5
from Cryptodome.PublicKey.RSA import construct

from . import __version__, errors
from .models import URL
from .user import ClientUser

if TYPE_CHECKING:
    from Cryptodome.PublicKey.RSA import RsaKey
    from .client import Client

log = logging.getLogger(__name__)


<<<<<<< HEAD
async def json_or_text(r: aiohttp.ClientResponse) -> Union[dict, str]:
    text = await r.text()
=======
async def json_or_text(response: aiohttp.ClientResponse):
    text = await response.text()
>>>>>>> d03c1366
    try:
        if 'application/json' in r.headers['content-type']:  # thanks steam very cool
            return json.loads(text)
    except KeyError:  # this should only really happen if steam is down
        pass
    return text


def Route(api: str, call: str, version: str = 'v1') -> str:
    """Used for formatting API request URLs"""
    return f'{URL.API}/{api}/{call}/{version}'


class HTTPClient:
    """The HTTP Client that interacts with the Steam web API."""
    SUCCESS_LOG = '{method} {url} has received {text}'
    REQUEST_LOG = '{method} {url} with {payload}{params}has returned {status}'

    def __init__(self, loop: asyncio.AbstractEventLoop, session: aiohttp.ClientSession, client: 'Client'):
        self._loop = loop
        self._session = session
        self._client = client
        self._state = None
        self._lock = asyncio.Lock()

        self.username = None
        self.password = None
        self.api_key = None
        self.shared_secret = None
        self._one_time_code = None

        self.session_id = None
        self.user = None
        self.logged_in = False
        self._steam_id = None
        self.user_agent = f'steam.py/{__version__} client (https://github.com/Gobot1234/steam.py), ' \
                          f'Python/{version_info[0]}.{version_info[1]}, aiohttp/{aiohttp.__version__}'

    def recreate(self) -> None:
        if self._session.closed:
            self._session = aiohttp.ClientSession(loop=self._loop)

    async def request(self, method: str, url: str, **kwargs) -> Union[dict, str]:  # adapted from d.py
        kwargs['headers'] = {
            "User-Agent": self.user_agent,
            **kwargs.get('headers', {})
        }

        async with self._lock:
            for tries in range(5):
                async with self._session.request(method, url, **kwargs) as r:
                    payload = kwargs.get('json')
                    params = kwargs.get('params')
                    log.debug(self.REQUEST_LOG.format(
                        method=method,
                        url=url,
                        connective='with' if payload is not None or params is not None else '',
                        payload=f'\nPAYLOAD: {payload}\n' if payload else '',
                        params=f'\nPARAMS: {params}\n' if params else '',
                        status=r.status)
                    )

                    # even errors have text involved in them so this is safe to call
                    data = await json_or_text(r)

                    # the request was successful so just return the text/json
                    if 300 > r.status >= 200:
                        log.debug(f'{method} {url} has received {data}')
                        return data

                    # we are being rate limited
                    if r.status == 429:
                        # I haven't been able to get any X-Retry-After headers
                        # from the API but we should probably still handle it
                        try:
                            await asyncio.sleep(float(r.headers['X-Retry-After']))
                        except KeyError:  # steam being un-helpful as usual
                            await asyncio.sleep(2 ** tries)
                        continue

                    # we've received a 500 or 502, an unconditional retry
                    if r.status in {500, 502}:
                        await asyncio.sleep(1 + tries * 3)
                        continue

                    if r.status == 401:
                        # api key either got revoked or it was never valid
                        if not data:
                            raise errors.HTTPException(r, data)
                        if 'Access is denied. Retrying will not help. Please verify your <pre>key=</pre>' in data:
                            # time to fetch a new key
                            self.api_key = await self.fetch_api_key()
                            kwargs['key'] = self.api_key
                            continue  # retry with our new key

                    # the usual error cases
                    if r.status == 403:
                        raise errors.Forbidden(r, data)
                    elif r.status == 404:
                        raise errors.NotFound(r, data)
                    else:
                        raise errors.HTTPException(r, data)

            # we've run out of retries, raise
            raise errors.HTTPException(r, data)

    def connect_to_cm(self, cm) -> Awaitable:
        headers = {
            "User-Agent": self.user_agent
        }
        return self._session.ws_connect(cm, timeout=60, autoclose=False, headers=headers)

    async def login(self, username: str, password: str, api_key: str, shared_secret: str = None) -> None:
        self.username = username
        self.password = password
        self.shared_secret = shared_secret

        login_response = await self._send_login_request()

        if 'captcha_needed' in login_response:
            raise errors.LoginError('A captcha code is required, please try again later')

        if not login_response['success']:
            raise errors.InvalidCredentials(login_response['message'])

        data = login_response.get('transfer_parameters')
        if data is None:
            raise errors.LoginError('Cannot perform redirects after login, no parameters fetched. '
                                    'The Steam API likely is down, please try again later.')

        for url in login_response['transfer_urls']:
            await self.request('POST', url=url, data=data)
        self.logged_in = True

        if api_key is None:
            self._client.api_key = await self.fetch_api_key()
        else:
            self._client.api_key = api_key
            resp = await self.request('GET', f'{URL.COMMUNITY}/account/history')
            search = re.search(r'g_sessionID = "(?P<sessionID>.*?)";', resp)
            self.session_id = search.group('sessionID')
        self.api_key = self._client.api_key
        self._state = self._client._connection

        id64 = login_response['transfer_parameters']['steamid']
        resp = await self.fetch_profile(id64)
        data = resp['response']['players'][0]
        self.user = ClientUser(state=self._state, data=data)
        await self.user.__ainit__()
        self._client.dispatch('login')

    async def logout(self) -> None:
        log.debug('Logging out of session')
        self.logged_in = False
        await self.request('GET', url=f'{URL.COMMUNITY}/login/logout')
        self._client.dispatch('logout')

    async def _fetch_rsa_params(self, current_repetitions: int = 0) -> Tuple['RsaKey', int]:
        maximum_repetitions = 5
        payload = {
            'username': self.username,
            'donotcache': int(time() * 1000)
        }
        try:
            key_response = await self.request('POST', url=f'{URL.COMMUNITY}/login/getrsakey', data=payload)
        except Exception as e:
            await self._session.close()
            raise errors.LoginError from e
        try:
            rsa_mod = int(key_response['publickey_mod'], 16)
            rsa_exp = int(key_response['publickey_exp'], 16)
            rsa_timestamp = key_response['timestamp']
            return construct((rsa_mod, rsa_exp)), rsa_timestamp
        except KeyError:
            if current_repetitions < maximum_repetitions:
                return await self._fetch_rsa_params(current_repetitions + 1)
            else:
                raise ValueError('Could not obtain rsa-key')

    async def _send_login_request(self) -> dict:
        rsa_key, rsa_timestamp = await self._fetch_rsa_params()

        encrypted_password = b64encode(PKCS1_v1_5.new(rsa_key).encrypt(self.password.encode('ascii'))).decode()
        payload = {
            'username': self.username,
            'password': encrypted_password,
            "emailauth": '',
            "emailsteamid": '',
            "twofactorcode": self._one_time_code or '',
            "captchagid": '-1',
            "captcha_text": '',
            "loginfriendlyname": self.user_agent,
            "rsatimestamp": rsa_timestamp,
            "remember_login": True,
            "donotcache": int(time() * 1000),
        }
        try:
            login_response = await self.request('POST', url=f'{URL.COMMUNITY}/login/dologin', data=payload)
            if login_response['requires_twofactor']:
                self._one_time_code = await self._client.code()
                return await self._send_login_request()
            return login_response
        except Exception as e:
            raise errors.HTTPException from e

    def fetch_profile(self, user_id64: int) -> Awaitable:
        params = {
            "key": self.api_key,
            "steamids": user_id64
        }
        return self.request('GET', url=Route('ISteamUser', 'GetPlayerSummaries', 'v2'), params=params)

    async def fetch_profiles(self, user_id64s: List[int]) -> List[dict]:
        ret = []

        def chunk():  # chunk the list into 100 element sublists for the requests
            for i in range(0, len(user_id64s), 100):
                yield user_id64s[i:i + 100]

        for sublist in chunk():
            for _ in sublist:
                params = {
                    "key": self.api_key,
                    "steamids": ','.join([str(user_id) for user_id in sublist])
                }

            full_resp = await self.request('GET', Route('ISteamUser', 'GetPlayerSummaries', 'v2'), params=params)
            ret.extend([user for user in full_resp['response']['players']])
        return ret

    def add_user(self, user_id64: int) -> Awaitable:
        payload = {
            "sessionID": self.session_id,
            "steamid": user_id64,
            "accept_invite": 0
        }
        return self.request('POST', url=f'{URL.COMMUNITY}/actions/AddFriendAjax', json=payload)

    def remove_user(self, user_id64: int) -> Awaitable:
        payload = {
            "sessionID": self.session_id,
            "steamid": user_id64,
        }
        return self.request('POST', url=f'{URL.COMMUNITY}/actions/RemoveFriendAjax', json=payload)

    def block_user(self, user_id64: int) -> Awaitable:
        payload = {
            "sessionID": self.session_id,
            "steamid": user_id64,
            "block": 1
        }
        return self.request('POST', url=f'{URL.COMMUNITY}/actions/BlockUserAjax', json=payload)

    def unblock_user(self, user_id64: int) -> Awaitable:
        payload = {
            "sessionID": self.session_id,
            "steamid": user_id64,
            "block": 0
        }
        return self.request('POST', url=f'{URL.COMMUNITY}/actions/BlockUserAjax', json=payload)

    def accept_user_invite(self, user_id64: int) -> Awaitable:
        payload = {
            "sessionID": self.session_id,
            "steamid": user_id64,
            "accept_invite": 1
        }
        return self.request('POST', url=f'{URL.COMMUNITY}/actions/AddFriendAjax', json=payload)

    def decline_user_invite(self, user_id64: int) -> Awaitable:
        payload = {
            "sessionID": self.session_id,
            "steamid": user_id64,
            "accept_invite": 0
        }
        return self.request('POST', url=f'{URL.COMMUNITY}/actions/IgnoreFriendInviteAjax', json=payload)

    def fetch_user_games(self, user_id64: int) -> Awaitable:
        params = {
            "key": self.api_key,
            "steamid": user_id64,
            "include_appinfo": 1,
            "include_played_free_games": 1
        }
        return self.request('GET', url=Route('IPlayerService', 'GetOwnedGames'), params=params)

    def fetch_user_inventory(self, user_id64: int, app_id: int, context_id: int) -> Awaitable:
        params = {
            "count": 5000,
        }
        return self.request('GET', url=f'{URL.COMMUNITY}/inventory/{user_id64}/{app_id}/{context_id}', params=params)

    def fetch_user_escrow(self, user_id64: int) -> Awaitable:
        params = {
            "key": self.api_key,
            "steamid_target": user_id64
        }
        return self.request('GET', url=Route('IEconService', 'GetTradeHoldDurations'), params=params)

    async def fetch_friends(self, user_id64: int) -> List[dict]:
        params = {
            "key": self.api_key,
            "steamid": user_id64,
            "relationship": 'friend'
        }
        friends = await self.request('GET', url=Route('ISteamUser', 'GetFriendList'), params=params)
        return await self.fetch_profiles([friend['steamid'] for friend in friends['friendslist']['friends']])

    def fetch_trade_offers(self, active_only: bool = True,
                           sent: bool = True, received: bool = True) -> Awaitable:
        params = {
            "key": self.api_key,
            "active_only": int(active_only),
            "get_sent_offers": int(sent),
            "get_descriptions": 1,
            "get_received_offers": int(received)
        }
        return self.request('GET', url=Route('IEconService', 'GetTradeOffers'), params=params)

    def fetch_trade_history(self, limit: int, previous_time: int) -> Awaitable:
        params = {
            "key": self.api_key,
            "max_trades": limit,
            "get_descriptions": 1,
            "include_total": 1,
            "start_after_time": previous_time or 0
        }
        return self.request('GET', url=Route('IEconService', 'GetTradeHistory'), params=params)

    def fetch_trade(self, trade_id: int) -> Awaitable:
        params = {
            "key": self.api_key,
            "tradeofferid": trade_id,
            "get_descriptions": 1
        }
        return self.request('GET', url=Route('IEconService', 'GetTradeOffer'), params=params)

    def accept_user_trade(self, user_id64: int, trade_id: int) -> Awaitable:
        payload = {
            'sessionid': self.session_id,
            'tradeofferid': trade_id,
            'serverid': 1,
            'partner': user_id64,
            'captcha': ''
        }
        headers = {'Referer': f'{URL.COMMUNITY}/tradeoffer/{trade_id}'}
        return self.request('POST', url=f'{URL.COMMUNITY}/tradeoffer/{trade_id}/accept', json=payload, headers=headers)

    def decline_user_trade(self, trade_id: int) -> Awaitable:
        payload = {
            "key": self.api_key,
            "tradeofferid": trade_id
        }
<<<<<<< HEAD
        return self.request('POST', url=Route('IEconService', 'DeclineTradeOffer'), json=payload)
=======
        return self.request('POST', url=Route('IEconService', 'DeclineTradeOffer'), data=data)
>>>>>>> d03c1366

    def cancel_user_trade(self, trade_id: int) -> Awaitable:
        payload = {
            "key": self.api_key,
            "tradeofferid": trade_id
        }
<<<<<<< HEAD
        return self.request('POST', url=Route('IEconService', 'CancelTradeOffer'), json=payload)
=======
        return self.request('POST', url=Route('IEconService', 'CancelTradeOffer'), data=data)
>>>>>>> d03c1366

    def send_trade_offer(self, user_id64: int, user_id: int,
                         to_send: List[dict], to_receive: List[dict],
                         token: Optional[str], offer_message: str,
                         **kwargs) -> Awaitable:
        payload = {
            "sessionid": self.session_id,
            "serverid": 1,
            "partner": user_id64,
            "tradeoffermessage": offer_message,
            "json_tradeoffer": json.dumps({
                "newversion": True,
                "version": 4,
                "me": {
                    "assets": to_send,
                    "currency": [],
                    "ready": False
                },
                "them": {
                    "assets": to_receive,
                    "currency": [],
                    "ready": False
                }
            }),
            "captcha": '',
            "trade_offer_create_params": json.dumps({
                'trade_offer_access_token': token
            }) if token is not None else {}
        }
        payload.update(**kwargs)
        headers = {'Referer': f'{URL.COMMUNITY}/tradeoffer/new/?partner={user_id}'}
        return self.request('POST', url=f'{URL.COMMUNITY}/tradeoffer/new/send', json=payload, headers=headers)

    def send_counter_trade_offer(self, trade_id: int, user_id64: int, user_id: int,
                                 to_send: List[dict], to_receive: List[dict],
                                 token: Optional[str], offer_message: str) -> Awaitable:
        return self.send_trade_offer(user_id64, user_id, to_send, to_receive, token, offer_message, trade_id=trade_id)

    def fetch_cm_list(self, cell_id: int) -> Awaitable:
        params = {
            "cellid": cell_id
        }
        return self.request('GET', url=Route('ISteamDirectory', 'GetCMList'), params=params)

    def fetch_comments(self, id64: int, comment_type: str, limit: int = None) -> Awaitable:
        params = {
            "start": 0,
            "totalcount": 9999999999
        }
        if limit is None:
            params["count"] = 9999999999
        else:
            params["count"] = limit
        return self.request('GET', f'{URL.COMMUNITY}/comment/{comment_type}/render/{id64}', params=params)

    def post_comment(self, id64: int, comment_type: str, content: str) -> Awaitable:
        payload = {
            "sessionid": self.session_id,
            "comment": content,
        }
        return self.request('POST', url=f'{URL.COMMUNITY}/comment/{comment_type}/post/{id64}', json=payload)

    def delete_comment(self, id64: int, comment_id: int, comment_type: str) -> Awaitable:
        payload = {
            "sessionid": self.session_id,
            "gidcomment": comment_id,
        }
        return self.request('POST', f'{URL.COMMUNITY}/comment/{comment_type}/delete/{id64}', json=payload)

    def report_comment(self, id64: int, comment_id: int, comment_type: str) -> Awaitable:
        payload = {
            "gidcomment": comment_id,
            "hide": 1
        }
        return self.request('POST', f'{URL.COMMUNITY}/comment/{comment_type}/hideandreport/{id64}', json=payload)

    async def fetch_api_key(self) -> str:
        resp = await self.request('GET', url=f'{URL.COMMUNITY}/dev/apikey')
        error = 'You must have a validated email address to create a Steam Web API key'
        if error in resp:
            raise errors.LoginError(error)

        match = re.findall(r'<p>Key: ([0-9A-F]+)</p>', resp)
        if match:
            search = re.search(r'g_sessionID = "(?P<sessionID>.*?)";', resp)
            self.session_id = search.group('sessionID')
            return match[0]
        else:
<<<<<<< HEAD
            payload = {
=======
            data = {
>>>>>>> d03c1366
                "domain": 'steam.py',
                "agreeToTerms": 'agreed',
                "sessionid": self.session_id,
                "Submit": 'Register'
            }
            await self.request('POST', url=f'{URL.COMMUNITY}/dev/registerkey', json=payload)
            return await self.fetch_api_key()

    def accept_group_invite(self, group_id: int) -> Awaitable:
        payload = {
            "sessionid": self.session_id,
            "steamid": self.user.id64,
            "ajax": '1',
            "action": 'group_accept',
            "steamids[]": group_id
        }
        return self.request('POST', url=f'{URL.COMMUNITY}/me/friends/action', json=payload)

    def decline_group_invite(self, group_id: int) -> Awaitable:
        payload = {
            "sessionid": self.session_id,
            "steamid": self.user.id64,
            "ajax": '1',
            "action": 'group_ignore',
            "steamids[]": group_id
        }
        return self.request('POST', url=f'{URL.COMMUNITY}/me/friends/action', json=payload)

    def join_group(self, group_id: int) -> Awaitable:
        payload = {
            "sessionID": self.session_id,
            "action": 'join',
        }
        return self.request('POST', url=f'{URL.COMMUNITY}/gid/{group_id}', json=payload)

    def leave_group(self, group_id: int) -> Awaitable:
        payload = {
            "sessionID": self.session_id,
            "action": 'leaveGroup',
            "groupId": group_id
        }
        return self.request('POST', url=f'{URL.COMMUNITY}/me/home_process', json=payload)

    def invite_user_to_group(self, user_id64: int, group_id: int) -> Awaitable:
        payload = {
            "sessionID": self.session_id,
            "group": group_id,
            "invitee": user_id64,
            "type": 'groupInvite'
        }
        return self.request('POST', url=f'{URL.COMMUNITY}/actions/GroupInvite', json=payload)

    def fetch_user_groups(self, user_id64: int) -> Awaitable:
        params = {
            "key": self.api_key,
            "steamid": user_id64
        }
        return self.request('GET', url=Route('ISteamUser', 'GetUserGroupList'), params=params)

    def fetch_user_bans(self, user_id64: int) -> Awaitable:
        params = {
            "key": self.api_key,
            "steamid": user_id64
        }
        return self.request('GET', url=Route('ISteamUser', 'GetPlayerBans'), params=params)

    def fetch_user_level(self, user_id64: int) -> Awaitable:
        params = {
            "key": self.api_key,
            "steamid": user_id64
        }
        return self.request('GET', url=Route('IPlayerService', 'GetSteamLevel'), params=params)

    def fetch_user_badges(self, user_id64: int) -> Awaitable:
        params = {
            "key": self.api_key,
            "steamid": user_id64
        }
        return self.request('GET', url=Route('IPlayerService', 'GetBadges'), params=params)

<<<<<<< HEAD
    def clear_nickname_history(self) -> Awaitable:
        payload = {
=======
    def clear_nickname_history(self):
        data = {
>>>>>>> d03c1366
            "sessionid": self.session_id
        }
        return self.request('POST', url=f'{URL.COMMUNITY}/me/ajaxclearaliashistory', json=payload)

    def edit_profile(self, nick: str, real_name: str, country: str, summary: str, group_id: int) -> Awaitable:
        payload = {
            "sessionID": self.session_id,
            "type": 'profileSave',
            "personaName": nick,
            "real_name": real_name,
            "country": country,
            "summary": summary,
            "primary_group_steamid": group_id
        }
<<<<<<< HEAD
        return self.request('POST', url=f'{URL.COMMUNITY}/me/edit', json=payload)
=======
        return self.request('POST', url=f'{URL.COMMUNITY}/me/edit', data=data)

    async def send_image(self, user_id64, image):
        data = aiohttp.FormData()
        filename = f'{time()}_image.{image.file_type}'
        referer = {
            "referer": f'{URL.COMMUNITY}/chat'
        }

        data.add_field(name='sessionid', value=self.session_id)
        data.add_field(name='l', value='english')
        data.add_field(name='file_size', value=str(len(image)))
        data.add_field(name='file_type', value=f'image/{image.file_type}')
        data.add_field(name='file_name', value=filename)
        data.add_field(name='file_sha', value=image.hash)
        data.add_field(name='file_image_width', value=str(image.width))
        data.add_field(name='file_image_height', value=str(image.height))
        resp = await self.request('POST', f'{URL.COMMUNITY}/chat/beginfileupload', headers=referer, data=data)

        result = resp['result']
        url = f'{"https" if result["use_https"] else "http"}://{result["url_host"]}{result["url_path"]}'
        headers = {}
        for header in result['request_headers']:
            headers[header['name']] = header['value']

        data = aiohttp.FormData()
        image.fp.seek(0)
        data.add_field(name='file', value=image.fp.read())
        await self.request('PUT', url=url, headers=headers, data=data)

        data = aiohttp.FormData()

        data.add_field(name='sessionid', value=self.session_id)
        data.add_field(name='l', value='english')
        data.add_field(name='file_type', value=f'image/{image.file_type}')
        data.add_field(name='file_name', value=filename)
        data.add_field(name='file_sha', value=image.hash)
        data.add_field(name='file_image_width', value=str(image.width))
        data.add_field(name='file_image_height', value=str(image.height))
        data.add_field(name='success', value='1')
        data.add_field(name='ugcid', value=result['ugcid'])
        data.add_field(name='timestamp', value=resp['timestamp'])
        data.add_field(name='hmac', value=resp['hmac'])
        data.add_field(name='friend_steamid', value=str(user_id64))
        data.add_field(name='spoiler', value=str(int(image.spoiler)))
        await self.request('POST', url=f'{URL.COMMUNITY}/chat/commitfileupload', data=data)
>>>>>>> d03c1366
<|MERGE_RESOLUTION|>--- conflicted
+++ resolved
@@ -48,13 +48,8 @@
 log = logging.getLogger(__name__)
 
 
-<<<<<<< HEAD
 async def json_or_text(r: aiohttp.ClientResponse) -> Union[dict, str]:
     text = await r.text()
-=======
-async def json_or_text(response: aiohttp.ClientResponse):
-    text = await response.text()
->>>>>>> d03c1366
     try:
         if 'application/json' in r.headers['content-type']:  # thanks steam very cool
             return json.loads(text)
@@ -408,22 +403,15 @@
             "key": self.api_key,
             "tradeofferid": trade_id
         }
-<<<<<<< HEAD
         return self.request('POST', url=Route('IEconService', 'DeclineTradeOffer'), json=payload)
-=======
-        return self.request('POST', url=Route('IEconService', 'DeclineTradeOffer'), data=data)
->>>>>>> d03c1366
+
 
     def cancel_user_trade(self, trade_id: int) -> Awaitable:
         payload = {
             "key": self.api_key,
             "tradeofferid": trade_id
         }
-<<<<<<< HEAD
         return self.request('POST', url=Route('IEconService', 'CancelTradeOffer'), json=payload)
-=======
-        return self.request('POST', url=Route('IEconService', 'CancelTradeOffer'), data=data)
->>>>>>> d03c1366
 
     def send_trade_offer(self, user_id64: int, user_id: int,
                          to_send: List[dict], to_receive: List[dict],
@@ -512,11 +500,7 @@
             self.session_id = search.group('sessionID')
             return match[0]
         else:
-<<<<<<< HEAD
             payload = {
-=======
-            data = {
->>>>>>> d03c1366
                 "domain": 'steam.py',
                 "agreeToTerms": 'agreed',
                 "sessionid": self.session_id,
@@ -597,13 +581,8 @@
         }
         return self.request('GET', url=Route('IPlayerService', 'GetBadges'), params=params)
 
-<<<<<<< HEAD
     def clear_nickname_history(self) -> Awaitable:
         payload = {
-=======
-    def clear_nickname_history(self):
-        data = {
->>>>>>> d03c1366
             "sessionid": self.session_id
         }
         return self.request('POST', url=f'{URL.COMMUNITY}/me/ajaxclearaliashistory', json=payload)
@@ -618,10 +597,7 @@
             "summary": summary,
             "primary_group_steamid": group_id
         }
-<<<<<<< HEAD
         return self.request('POST', url=f'{URL.COMMUNITY}/me/edit', json=payload)
-=======
-        return self.request('POST', url=f'{URL.COMMUNITY}/me/edit', data=data)
 
     async def send_image(self, user_id64, image):
         data = aiohttp.FormData()
@@ -667,4 +643,3 @@
         data.add_field(name='friend_steamid', value=str(user_id64))
         data.add_field(name='spoiler', value=str(int(image.spoiler)))
         await self.request('POST', url=f'{URL.COMMUNITY}/chat/commitfileupload', data=data)
->>>>>>> d03c1366
