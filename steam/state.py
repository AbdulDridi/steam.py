# -*- coding: utf-8 -*-

"""
The MIT License (MIT)

Copyright (c) 2020 James

Permission is hereby granted, free of charge, to any person obtaining a copy
of this software and associated documentation files (the "Software"), to deal
in the Software without restriction, including without limitation the rights
to use, copy, modify, merge, publish, distribute, sublicense, and/or sell
copies of the Software, and to permit persons to whom the Software is
furnished to do so, subject to the following conditions:

The above copyright notice and this permission notice shall be included in all
copies or substantial portions of the Software.

THE SOFTWARE IS PROVIDED "AS IS", WITHOUT WARRANTY OF ANY KIND, EXPRESS OR
IMPLIED, INCLUDING BUT NOT LIMITED TO THE WARRANTIES OF MERCHANTABILITY,
FITNESS FOR A PARTICULAR PURPOSE AND NONINFRINGEMENT. IN NO EVENT SHALL THE
AUTHORS OR COPYRIGHT HOLDERS BE LIABLE FOR ANY CLAIM, DAMAGES OR OTHER
LIABILITY, WHETHER IN AN ACTION OF CONTRACT, TORT OR OTHERWISE, ARISING FROM,
OUT OF OR IN CONNECTION WITH THE SOFTWARE OR THE USE OR OTHER DEALINGS IN THE
SOFTWARE.
"""

import asyncio
import logging
import re
import weakref
from time import time
from typing import TYPE_CHECKING, List, Optional

import aiohttp
from bs4 import BeautifulSoup
from yarl import URL as _URL

from .abc import SteamID
from .enums import ETradeOfferState, EType, EMarketListingState, EChatEntryType
from .errors import HTTPException, AuthenticatorError, InvalidCredentials
from .game import Game
from .guard import generate_device_id, generate_confirmation_code, Confirmation
from .models import URL, Invite
from .protobufs import MsgProto, EMsg
from .trade import TradeOffer
from .user import User
from .utils import get

if TYPE_CHECKING:
    from .client import Client
    from .http import HTTPClient
    from .market import Listing
    from .models import Comment

log = logging.getLogger(__name__)


class ConnectionState:

    def __init__(self, loop: asyncio.AbstractEventLoop, client: 'Client', http: 'HTTPClient'):
        self.loop = loop
        self.http = http
        self.request = http.request
        self.client = client
        self.dispatch = client.dispatch

        self.started_trade_poll = False
        self.started_notification_poll = False
        self.started_listings_poll = False
        self._obj = None
        self._previous_iteration = 0

        self._trades = weakref.WeakValueDictionary()
        self._users = weakref.WeakValueDictionary()
        self._confirmations = weakref.WeakValueDictionary()

        self._current_job_id = 0

    async def __ainit__(self) -> None:
        self.market = self.client._market
        self._id64 = self.client.user.id64
        self.loop.create_task(self._poll_trades())
        self.loop.create_task(self._poll_listings())
        self.loop.create_task(self._poll_notifications())

    def _handle_ready(self) -> None:
        self.client._ready.set()
        self.dispatch('ready')

    async def send_message(self, id64: int, content: str) -> None:
        proto = MsgProto(
            EMsg.ClientFriendMsg,
            steamid=id64,
            message=content,
            chat_entry_type=EChatEntryType.ChatMsg.value
        )
        await self.client.ws.send_as_proto(proto)

    @property
    def users(self) -> List[User]:
        return list(self._users.values())

    @property
    def trades(self) -> List[TradeOffer]:
        return list(self._trades.values())

    @property
    def listings(self) -> List['Listing']:
        return list(self._listings.values())

    @property
    def confirmations(self) -> List[Confirmation]:
        return list(self._confirmations.values())

    async def fetch_user(self, id64: int) -> Optional[User]:
        resp = await self.http.fetch_profile(id64)
        data = resp['response']['players'][0] if resp['response']['players'] else None

        return self._store_user(data) if data else None

    def get_user(self, id64: int) -> Optional[User]:
        return self._users.get(id64)

    def _store_user(self, data: dict) -> User:
        try:
            user = self._users[int(data['steamid'])]
        except KeyError:
            user = User(state=self, data=data)
            self._users[user.id64] = user
        return user

    def get_listing(self, id: int) -> Optional['Listing']:
        return self._listings.get(id)

    def get_confirmation(self, id: int) -> Optional[Confirmation]:
        return self._confirmations.get(id)

    async def fetch_confirmation(self, id: int) -> Optional[Confirmation]:
        confirmations = await self._fetch_confirmations()
        return get(confirmations, creator=id)

    def get_trade(self, id: int) -> Optional[TradeOffer]:
        return self._trades.get(id)

    async def fetch_trade(self, id: int) -> Optional[TradeOffer]:
        resp = await self.http.fetch_trade(id)
        if resp.get('response'):
            trade = [resp['response']['offer']]
            descriptions = resp['response']['descriptions']
            trade = await self._process_trades(trade, descriptions)
            return trade[0]
        return None

    async def _store_trade(self, data: dict) -> TradeOffer:
        try:
            trade = self._trades[int(data['tradeofferid'])]
        except KeyError:
            log.info(f'Received trade #{data["tradeofferid"]}')
            trade = TradeOffer._from_api(state=self, data=data)
            await trade.__ainit__()
            self._trades[trade.id] = trade
            if trade.state not in (ETradeOfferState.Active, ETradeOfferState.ConfirmationNeed):
                return trade
            if trade.is_our_offer():
                self.client.dispatch('trade_send', trade)
            else:
                self.client.dispatch('trade_receive', trade)
        else:
            if data['trade_offer_state'] != trade.state:
                trade.state = ETradeOfferState(data['trade_offer_state'])
                log.info(f'Trade #{trade.id} has updated its trade state to {trade.state}')
                if trade.state == ETradeOfferState.Countered:
                    done, pending = await asyncio.wait([
                        self.client.wait_for('trade_send', check=lambda t: t.partner == trade.partner),
                        self.client.wait_for('trade_receive', check=lambda t: t.partner == trade.partner)
                    ], return_when=asyncio.FIRST_COMPLETED, timeout=3)
                    if done:
                        after = done.pop().result()
                        before = trade
                        self.dispatch('trade_counter', before, after)
                    for future in pending:
                        future.cancel()
                    if not done:
                        return trade

                states = {
                    ETradeOfferState.Accepted: 'accept',
                    ETradeOfferState.Expired: 'expire',
                    ETradeOfferState.Canceled: 'cancel',
                    ETradeOfferState.Declined: 'decline',
                    ETradeOfferState.CanceledBySecondaryFactor: 'cancel',
                }
                try:
                    event_name = states[trade.state]
                except KeyError:
                    pass
                else:
                    self.dispatch(f'trade_{event_name}', trade)
        return trade

    # this will be going when I get cms working

    async def _process_trades(self, trades: List[dict], descriptions: List[dict]) -> List[TradeOffer]:
        ret = []
        for trade in trades:
            for item in descriptions:
                for asset in trade.get('items_to_receive', []):
                    if item['classid'] == asset['classid'] and item['instanceid'] == asset['instanceid']:
                        asset.update(item)
                for asset in trade.get('items_to_give', []):
                    if item['classid'] == asset['classid'] and item['instanceid'] == asset['instanceid']:
                        asset.update(item)
            ret.append(await self._store_trade(trade))
        return ret

    async def _poll_trades(self) -> None:
        create_task = self.loop.create_task
        resp = await self.http.fetch_trade_offers()
        trades = resp['response']
        self._trades_received_cache = trades.get('trade_offers_received', [])
        self._trades_sent_cache = trades.get('trade_offers_sent', [])
        self._descriptions_cache = trades.get('descriptions', [])
        create_task(self._process_trades(self._trades_received_cache, self._descriptions_cache))
        create_task(self._process_trades(self._trades_sent_cache, self._descriptions_cache))

        try:
            while 1:
                await asyncio.sleep(5)
                resp = await self.http.fetch_trade_offers()
                trades = resp['response']
                descriptions = trades.get('descriptions', [])
                trades_received = trades.get('trade_offers_received', [])
                trades_sent = trades.get('trade_offers_sent', [])

                new_received_trades = [trade for trade in trades_received if trade not in self._trades_received_cache]
                new_sent_trades = [trade for trade in trades_sent if trade not in self._trades_sent_cache]
                new_descriptions = [item for item in descriptions if item not in self._descriptions_cache]
                create_task(self._process_trades(new_received_trades, new_descriptions))
                create_task(self._process_trades(new_sent_trades, new_descriptions))

                self._trades_received_cache = trades_received
                self._trades_sent_cache = trades_sent
                self._descriptions_cache = descriptions
        except (asyncio.TimeoutError, aiohttp.ClientError):
            self.loop.create_task(self._poll_trades())
        except HTTPException:
            await asyncio.sleep(10)
            self.loop.create_task(self._poll_trades())

    async def _poll_notifications(self) -> None:
        notification_mapping = {
            "4": ('comment', self._parse_comment),
            "6": ('invite', self._parse_invite)
        }

        resp = await self.request('GET', url=f'{URL.COMMUNITY}/actions/GetNotificationCounts')
        self._cached_notifications = resp['notifications']
        try:
            while 1:
                await asyncio.sleep(5)
                resp = await self.request('GET', url=f'{URL.COMMUNITY}/actions/GetNotificationCounts')
                notifications = resp['notifications']
                if notifications != self._cached_notifications:
                    for notification in notifications:
                        if self._cached_notifications[notification] != notifications[notification]:
                            if notifications[notification] == 0:
                                continue
                            non_cached_count = notifications[notification]
                            cached_count = self._cached_notifications[notification]
                            for i in range(non_cached_count - cached_count):
                                try:
                                    event_name, event_parser = notification_mapping[notification]
                                except KeyError:
                                    break
                                else:
                                    log.debug(f'Received {event_name} notification')
                                    parsed_notification = await event_parser(i)
                                    if parsed_notification:
                                        self.dispatch(event_name, parsed_notification)
                            self._obj = None
                    self._cached_notifications = notifications
        except (asyncio.TimeoutError, aiohttp.ClientError):
            self.loop.create_task(self._poll_trades())
        except HTTPException:
            await asyncio.sleep(10)
            self.loop.create_task(self._poll_trades())

<<<<<<< HEAD
    async def _parse_comment(self, _) -> 'Comment':
        # this isn't very efficient but I'm not sure if it can be done better
        resp = await self.request('GET', f'{URL.COMMUNITY}/me/commentnotifications')
=======
    async def _parse_comment(self, _):  # I'm not sure if this can be done better
        resp = await self.request('GET', f'{self.client.user.community_url}/commentnotifications')
>>>>>>> d03c1366
        search = re.search(r'<div class="commentnotification_click_overlay">\s*<a href="(.*?)">', resp)
        steam_id = await SteamID.from_url(f'{URL.COMMUNITY}{_URL(search.group(1)).path}')
        if steam_id.type == EType.Clan:
            obj = await self.client.fetch_group(steam_id.id64)
        else:
            obj = await self.client.fetch_user(steam_id.id64)

        if self._obj == obj:
            self._previous_iteration += 1
        else:
            self._obj = obj
            self._previous_iteration = 0
        comments = await obj.comments(limit=self._previous_iteration + 1).flatten()
        return comments[self._previous_iteration]

    async def _parse_invite(self, loop: int) -> Invite:
        params = {
            "ajax": 1
        }
        resp = await self.request('GET', f'{self.client.user.community_url}/friends/pending', params=params)
        soup = BeautifulSoup(resp, 'html.parser')
        invites = soup.find_all('div', attrs={"class": 'invite_row'})
        if not invites:
            resp = await self.request('GET', f'{self.client.user.community_url}/groups/pending', params=params)
            soup = BeautifulSoup(resp, 'html.parser')
            invites = soup.find_all('div', attrs={"class": 'invite_row'})
            data = invites[loop]
        else:
            data = invites[loop]
        invite = Invite(state=self, data=data)
        await invite.__ainit__()
        return invite

    async def _poll_listings(self) -> None:
        self._listings = {listing.id: listing for listing in await self.client.fetch_listings()}
        try:
            while 1:
                await asyncio.sleep(300)  # we really don't want to spam these
                listings = {listing.id: listing for listing in await self.client.fetch_listings()}
                new_listings = [listing for listing in listings.values()
                                if listing not in self._listings.values()]
                removed_listings = [listing for listing in listings.values()
                                    if listing in self._listings.values() and listing not in listings]

                for listing in new_listings:
                    self.dispatch('listing_create', listing)
                if removed_listings:
                    all_previous_listings = await self.client.listing_history(limit=None).flatten()

                for listing in removed_listings:
                    listing = get(all_previous_listings, id=listing.id)
                    if listing.state == EMarketListingState.Bought:
                        if listing in self.client.user.fetch_inventory(Game(listing.app_id)):
                            self.dispatch('listing_buy', listing)
                        else:
                            self.dispatch('listing_sell', listing)
                    elif listing.state == EMarketListingState.Cancelled:
                        self.dispatch('listing_cancel', listing)
                self._listings = listings

        except (asyncio.TimeoutError, aiohttp.ClientError):
            self.loop.create_task(self._poll_listings())
        except HTTPException:
            await asyncio.sleep(60)
            self.loop.create_task(self._poll_listings())

    # confirmations

    def _create_confirmation_params(self, tag: str) -> dict:
        timestamp = int(time())
        return {
            'p': self._device_id,
            'a': self._id64,
            'k': self._generate_confirmation(tag, timestamp),
            't': timestamp,
            'm': 'android',
            'tag': tag
        }

    async def _fetch_confirmations(self) -> weakref.WeakValueDictionary:
        params = self._create_confirmation_params('conf')
        headers = {'X-Requested-With': 'com.valvesoftware.android.steam.community'}
        resp = await self.request('GET', f'{URL.COMMUNITY}/mobileconf/conf', params=params, headers=headers)

        if 'incorrect Steam Guard codes.' in resp:
            raise InvalidCredentials('identity_secret is incorrect, or time is de-synced, most likely the former')
        elif 'Oh nooooooes!' in resp:
            raise AuthenticatorError

        soup = BeautifulSoup(resp, 'html.parser')
        if soup.select('#mobileconf_empty'):
            return []
        for confirmation in soup.select('#mobileconf_list .mobileconf_list_entry'):
            id = confirmation['id']
            confid = confirmation['data-confid']
            key = confirmation['data-key']
            creator = int(confirmation.get('data-creator'))
            self._confirmations[creator] = Confirmation(self, id, confid, key, creator)
        return self._confirmations

    @property
<<<<<<< HEAD
    def _device_id(self) -> str:
        return generate_device_id(str(self.id64))
=======
    def _device_id(self):
        return generate_device_id(str(self._id64))
>>>>>>> d03c1366

    def _generate_confirmation(self, tag: str, timestamp: int) -> str:
        return generate_confirmation_code(self.client.identity_secret, tag, timestamp)

<<<<<<< HEAD
    async def get_and_confirm_confirmation(self, id: int) -> bool:
        if state.client.identity_secret:
=======
    async def get_and_confirm_confirmation(self, id):
        if self.client.identity_secret:
>>>>>>> d03c1366
            confirmation = self.get_confirmation(id) or await self.fetch_confirmation(id)
            if confirmation is not None:
                await confirmation.confirm()
                return True

        return False<|MERGE_RESOLUTION|>--- conflicted
+++ resolved
@@ -285,14 +285,9 @@
             await asyncio.sleep(10)
             self.loop.create_task(self._poll_trades())
 
-<<<<<<< HEAD
     async def _parse_comment(self, _) -> 'Comment':
         # this isn't very efficient but I'm not sure if it can be done better
         resp = await self.request('GET', f'{URL.COMMUNITY}/me/commentnotifications')
-=======
-    async def _parse_comment(self, _):  # I'm not sure if this can be done better
-        resp = await self.request('GET', f'{self.client.user.community_url}/commentnotifications')
->>>>>>> d03c1366
         search = re.search(r'<div class="commentnotification_click_overlay">\s*<a href="(.*?)">', resp)
         steam_id = await SteamID.from_url(f'{URL.COMMUNITY}{_URL(search.group(1)).path}')
         if steam_id.type == EType.Clan:
@@ -394,24 +389,14 @@
         return self._confirmations
 
     @property
-<<<<<<< HEAD
-    def _device_id(self) -> str:
-        return generate_device_id(str(self.id64))
-=======
     def _device_id(self):
         return generate_device_id(str(self._id64))
->>>>>>> d03c1366
 
     def _generate_confirmation(self, tag: str, timestamp: int) -> str:
         return generate_confirmation_code(self.client.identity_secret, tag, timestamp)
 
-<<<<<<< HEAD
     async def get_and_confirm_confirmation(self, id: int) -> bool:
-        if state.client.identity_secret:
-=======
-    async def get_and_confirm_confirmation(self, id):
         if self.client.identity_secret:
->>>>>>> d03c1366
             confirmation = self.get_confirmation(id) or await self.fetch_confirmation(id)
             if confirmation is not None:
                 await confirmation.confirm()
